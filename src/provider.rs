--- conflicted
+++ resolved
@@ -598,7 +598,6 @@
     pub token: AuthToken,
 }
 
-<<<<<<< HEAD
 impl Ticket {
     pub fn from_bytes(bytes: &[u8]) -> Result<Self> {
         let slf = postcard::from_bytes(bytes)?;
@@ -610,18 +609,11 @@
     }
 }
 
-/// Serializes to hex.
+/// Serializes to base64.
 impl Display for Ticket {
     fn fmt(&self, f: &mut fmt::Formatter) -> fmt::Result {
         let encoded = self.to_bytes();
-        write!(f, "{}", hex::encode(encoded))
-=======
-/// Serializes to base64.
-impl Display for Ticket {
-    fn fmt(&self, f: &mut fmt::Formatter) -> fmt::Result {
-        let encoded = postcard::to_stdvec(self).map_err(|_| fmt::Error)?;
         write!(f, "{}", util::encode(encoded))
->>>>>>> 90957181
     }
 }
 
@@ -630,13 +622,8 @@
     type Err = anyhow::Error;
 
     fn from_str(s: &str) -> Result<Self, Self::Err> {
-<<<<<<< HEAD
-        let bytes = hex::decode(s)?;
+        let bytes = util::decode(s)?;
         let slf = Self::from_bytes(&bytes)?;
-=======
-        let bytes = util::decode(s)?;
-        let slf = postcard::from_bytes(&bytes)?;
->>>>>>> 90957181
         Ok(slf)
     }
 }
