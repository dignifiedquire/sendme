pub mod blobs;
pub mod get;
pub mod protocol;
pub mod provider;

mod bao_slice_decoder;
mod tls;
mod util;

pub use tls::{Keypair, PeerId, PeerIdError, PublicKey, SecretKey, Signature};
pub use util::Hash;

#[cfg(test)]
mod tests {
    use std::{
        net::SocketAddr,
        path::PathBuf,
        sync::{atomic::AtomicUsize, Arc},
    };

    use crate::tls::PeerId;
    use crate::{protocol::AuthToken, util::Hash};

    use super::*;
    use anyhow::Result;
    use rand::RngCore;
    use testdir::testdir;
    use tokio::io::AsyncReadExt;

    #[tokio::test]
    async fn basics() -> Result<()> {
        transfer_data(vec![("hello_world", "hello world!".as_bytes().to_vec())]).await
    }

    #[tokio::test]
    async fn multi_file() -> Result<()> {
        let file_opts = vec![
            ("1", 10),
            ("2", 1024),
            ("3", 1024 * 1024),
            // overkill, but it works! Just annoying to wait for
            // ("4", 1024 * 1024 * 90),
        ];
        transfer_random_data(file_opts).await
    }

    #[tokio::test]
    async fn sizes() -> Result<()> {
        let sizes = [
            0,
            10,
            100,
            1024,
            1024 * 100,
            1024 * 500,
            1024 * 1024,
            1024 * 1024 + 10,
        ];

        for size in sizes {
            transfer_random_data(vec![("hello_world", size)]).await?;
        }

        Ok(())
    }

    #[tokio::test]
    async fn empty_files() -> Result<()> {
        // try to transfer as many files as possible without hitting a limit
        // booo 400 is too small :(
        let num_files = 400;
        let mut file_opts = Vec::new();
        for i in 0..num_files {
            file_opts.push((i.to_string(), 0));
        }
        transfer_random_data(file_opts).await
    }

    #[tokio::test(flavor = "multi_thread")]
    async fn multiple_clients() -> Result<()> {
        let dir: PathBuf = testdir!();
        let filename = "hello_world";
        let path = dir.join(filename);
        let content = b"hello world!";
        let addr = "127.0.0.1:0".parse().unwrap();

        tokio::fs::write(&path, content).await?;
        // hash of the transfer file
        let data = tokio::fs::read(&path).await?;
        let (_, expect_hash) = bao::encode::outboard(&data);
        let expect_name = filename.to_string();

        let (db, hash) =
            provider::create_collection(vec![provider::DataSource::File(path)]).await?;
        let provider = provider::Provider::builder(db).bind_addr(addr).spawn()?;

        async fn run_client(
            hash: Hash,
            token: AuthToken,
<<<<<<< HEAD
            file_hash: bao::Hash,
            name: String,
=======
            file_hash: Hash,
            name: Option<String>,
>>>>>>> c1eaf28f
            addr: SocketAddr,
            peer_id: PeerId,
            content: Vec<u8>,
        ) -> Result<()> {
            let opts = get::Options {
                addr,
                peer_id: Some(peer_id),
            };
            let content = &content;
            let name = &name;
            get::run(
                hash,
                token,
                opts,
                || async move { Ok(()) },
                |_collection| async move { Ok(()) },
                |got_hash, mut reader, got_name| async move {
                    assert_eq!(file_hash, got_hash);
                    let mut got = Vec::new();
                    reader.read_to_end(&mut got).await?;
                    assert_eq!(content, &got);
                    assert_eq!(*name, got_name);

                    Ok(reader)
                },
            )
            .await?;

            Ok(())
        }

        let mut tasks = Vec::new();
        for _i in 0..3 {
            tasks.push(tokio::task::spawn(run_client(
                hash,
                provider.auth_token(),
                expect_hash.into(),
                expect_name.clone(),
                provider.listen_addr(),
                provider.peer_id(),
                content.to_vec(),
            )));
        }

        futures::future::join_all(tasks).await;

        Ok(())
    }

    // Run the test creating random data for each blob, using the size specified by the file
    // options
    async fn transfer_random_data<S>(file_opts: Vec<(S, usize)>) -> Result<()>
    where
        S: Into<String> + std::fmt::Debug + std::cmp::PartialEq,
    {
        let file_opts = file_opts
            .into_iter()
            .map(|(name, size)| {
                let mut content = vec![0u8; size];
                rand::thread_rng().fill_bytes(&mut content);
                (name, content)
            })
            .collect();
        transfer_data(file_opts).await
    }

    // Run the test for a vec of filenames and blob data
    async fn transfer_data<S>(file_opts: Vec<(S, Vec<u8>)>) -> Result<()>
    where
        S: Into<String> + std::fmt::Debug + std::cmp::PartialEq,
    {
        let dir: PathBuf = testdir!();

        // create and save files
        let mut files = Vec::new();
        let mut expects = Vec::new();
        let num_blobs = file_opts.len();

        for opt in file_opts.into_iter() {
            let (name, data) = opt;

            let name = name.into();
            let path = dir.join(name.clone());
            // get expected hash of file
            let (_, hash) = bao::encode::outboard(&data);
            let hash = Hash::from(hash);

            tokio::fs::write(&path, data).await?;
            files.push(provider::DataSource::File(path.clone()));

            // keep track of expected values
            expects.push((name, path, hash));
        }

        let (db, collection_hash) = provider::create_collection(files).await?;

        let addr = "127.0.0.1:0".parse().unwrap();
        let provider = provider::Provider::builder(db).bind_addr(addr).spawn()?;
        let mut provider_events = provider.subscribe();
        let events_task = tokio::task::spawn(async move {
            let mut events = Vec::new();
            while let Ok(event) = provider_events.recv().await {
                events.push(event);
            }
            events
        });

        let opts = get::Options {
            addr: provider.listen_addr(),
            peer_id: Some(provider.peer_id()),
        };

        let i = AtomicUsize::new(0);
        let expects = Arc::new(expects);

        get::run(
            collection_hash,
            provider.auth_token(),
            opts,
            || async move { Ok(()) },
            |collection| async move {
                assert_eq!(collection.blobs.len(), num_blobs);
                Ok(())
            },
            |got_hash, mut reader, got_name| {
                let i = &i;
                let expects = expects.clone();
                async move {
                    let iv = i.load(std::sync::atomic::Ordering::SeqCst);
                    let (expect_name, path, expect_hash) = expects.get(iv).unwrap();
                    assert_eq!(*expect_hash, got_hash);
                    let expect = tokio::fs::read(&path).await?;
                    let mut got = Vec::new();
                    reader.read_to_end(&mut got).await?;
                    assert_eq!(expect, got);
                    assert_eq!(*expect_name, got_name);
                    i.fetch_add(1, std::sync::atomic::Ordering::SeqCst);
                    Ok(reader)
                }
            },
        )
        .await?;

        provider.abort();
        let _ = provider.join().await;

        let events = events_task.await.unwrap();
        assert_eq!(events.len(), 3);

        Ok(())
    }
}<|MERGE_RESOLUTION|>--- conflicted
+++ resolved
@@ -97,13 +97,8 @@
         async fn run_client(
             hash: Hash,
             token: AuthToken,
-<<<<<<< HEAD
-            file_hash: bao::Hash,
+            file_hash: Hash,
             name: String,
-=======
-            file_hash: Hash,
-            name: Option<String>,
->>>>>>> c1eaf28f
             addr: SocketAddr,
             peer_id: PeerId,
             content: Vec<u8>,
