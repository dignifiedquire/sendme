--- conflicted
+++ resolved
@@ -297,11 +297,7 @@
             Ok(())
         }
     };
-<<<<<<< HEAD
-    let on_blob = |hash: blake3::Hash, mut reader, name: String| {
-=======
-    let on_blob = |hash: Hash, mut reader, name: Option<String>| {
->>>>>>> c1eaf28f
+    let on_blob = |hash: Hash, mut reader, name: String| {
         let out = &out;
         let pb = &pb;
         async move {
