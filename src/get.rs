--- conflicted
+++ resolved
@@ -7,23 +7,20 @@
 use bytes::BytesMut;
 use futures::Future;
 use postcard::experimental::max_size::MaxSize;
-use s2n_quic::Connection;
-use s2n_quic::{client::Connect, Client};
+use s2n_quic::client::Connect;
+use s2n_quic::stream::ReceiveStream;
+use s2n_quic::{Client, Connection};
 use tokio::io::{AsyncRead, ReadBuf};
 use tracing::debug;
 
+use crate::bao_slice_decoder::AsyncSliceDecoder;
 use crate::blobs::Collection;
 use crate::protocol::{
     read_bao_encoded, read_lp_data, write_lp, AuthToken, Handshake, Request, Res, Response,
 };
 use crate::tls::{self, Keypair, PeerId};
-use crate::util::Hash;
-
-// These types are used in the callbacks for get.
-pub use bao::Hash;
-pub use s2n_quic::stream::ReceiveStream;
-
-pub use crate::bao_slice_decoder::AsyncSliceDecoder;
+
+pub use crate::util::Hash;
 
 const MAX_DATA_SIZE: u64 = 1024 * 1024 * 1024;
 
@@ -115,13 +112,8 @@
     FutA: Future<Output = Result<()>>,
     B: FnMut(Collection) -> FutB,
     FutB: Future<Output = Result<()>>,
-<<<<<<< HEAD
-    C: FnMut(bao::Hash, AsyncSliceDecoder<ReceiveStream>, String) -> FutC,
-    FutC: Future<Output = Result<AsyncSliceDecoder<ReceiveStream>>>,
-=======
-    C: FnMut(Hash, DataStream, Option<String>) -> FutC,
+    C: FnMut(Hash, DataStream, String) -> FutC,
     FutC: Future<Output = Result<DataStream>>,
->>>>>>> c1eaf28f
 {
     let now = Instant::now();
     let (_client, mut connection) = setup(opts).await?;
